linters:
  enable-all: true
  disable:
    - funlen
    - gomnd  # too picky. For example it say that 1000 (used in number of ms in one second) is a magic number.
    - testpackage # Require to review all our tests. Should be done
    - wrapcheck # too many error. Partially done and should be completed
    - goerr113 # Require to refactor how we return error. But would be useful
    - exhaustivestruct # This linter is meant to be used only for special cases. It is not recommended to use it for all files in a project.
    - gci # Conflict with gofumpt
     # Requires to review all our tests. Should be done
    - paralleltest
    - tparallel
    - testpackage
    # disable deprecated & replaced linter
    - maligned
    - golint
    - interfacer
    - scopelint

<<<<<<< HEAD
issues:
  exclude-rules:
    - path: _test\.go
      linters:
        - dupl
        - gosec
        - gocognit
        - gocyclo
        - cyclop
  include: # the list of ids of default excludes to include
    - EXC0005 # ineffective break statement
    - EXC0009 # create files/directories with minimum permissions
    # - EXC0011 # TODO: comment on exported function should be of the form | should have a package comment
    # - EXC0012 # TODO: exported var/functions should have a comment
    - EXC0013 # package comment should be of the form
    - EXC0014 # comment on exported var should be of the form
  max-issues-per-linter: 0
  max-same-issues: 0
=======
linters-settings:
  gocyclo:
    min-complexity: 15
  cyclop:
    max-complexity: 15 # to be consistent with gocyclo

run:
  tests: false
>>>>>>> e46a455f
<|MERGE_RESOLUTION|>--- conflicted
+++ resolved
@@ -18,7 +18,12 @@
     - interfacer
     - scopelint
 
-<<<<<<< HEAD
+linters-settings:
+  gocyclo:
+    min-complexity: 15
+  cyclop:
+    max-complexity: 15 # to be consistent with gocyclo
+
 issues:
   exclude-rules:
     - path: _test\.go
@@ -36,14 +41,4 @@
     - EXC0013 # package comment should be of the form
     - EXC0014 # comment on exported var should be of the form
   max-issues-per-linter: 0
-  max-same-issues: 0
-=======
-linters-settings:
-  gocyclo:
-    min-complexity: 15
-  cyclop:
-    max-complexity: 15 # to be consistent with gocyclo
-
-run:
-  tests: false
->>>>>>> e46a455f
+  max-same-issues: 0