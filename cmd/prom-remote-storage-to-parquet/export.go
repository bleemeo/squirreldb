--- conflicted
+++ resolved
@@ -46,11 +46,10 @@
 	"google.golang.org/protobuf/protoadapt"
 )
 
-<<<<<<< HEAD
-var ErrUnimplemented = errors.New("not implemented")
-=======
-var errUnexpectedWriterType = errors.New("unexpected writer type")
->>>>>>> edf9e7cd
+var (
+	errUnimplemented        = errors.New("not implemented")
+	errUnexpectedWriterType = errors.New("unexpected writer type")
+)
 
 type batchTimings struct {
 	fetch, write time.Duration
@@ -610,7 +609,7 @@
 		if len(s.Labels) == 0 {
 			// This might be done by just having repLevel = [0] and defLevel = [0], but it need testing
 			// ... and I believe this case can never occur
-			return 0, 0, 0, fmt.Errorf("%w: can't write empty labels list", ErrUnimplemented)
+			return 0, 0, 0, fmt.Errorf("%w: can't write empty labels list", errUnimplemented)
 		}
 
 		tWrite := time.Now()
