// Package daemon contains startup function of SquirrelDB
package daemon

import (
	"context"
	"errors"
	"fmt"
	"math/rand"
	"os"
	"os/signal"
	"runtime"
	"squirreldb/api"
	"squirreldb/batch"
	"squirreldb/cassandra/index"
	"squirreldb/cassandra/locks"
	"squirreldb/cassandra/session"
	"squirreldb/cassandra/states"
	"squirreldb/cassandra/tsdb"
	"squirreldb/config"
	"squirreldb/dummy"
	"squirreldb/dummy/temporarystore"
	"squirreldb/logger"
	"squirreldb/redis/client"
	"squirreldb/redis/cluster"
	redisTemporarystore "squirreldb/redis/temporarystore"
	"squirreldb/retry"
	"squirreldb/telemetry"
	"squirreldb/types"
	"sync"
	"syscall"
	"time"

	"github.com/go-redis/redis/v8"
	"github.com/gocql/gocql"
	"github.com/google/uuid"
	"github.com/prometheus/client_golang/prometheus"
	"github.com/rs/zerolog"
	"github.com/rs/zerolog/log"
)

//nolint:gochecknoglobals
var (
	Version = "unset"
	Commit  string
	Date    string
)

const (
	backendCassandra = "cassandra"
	backendDummy     = "dummy"
	backendBatcher   = "batcher"
)

type LockFactory interface {
	CreateLock(name string, timeToLive time.Duration) types.TryLocker
}

type MetricReadWriter interface {
	types.MetricReader
	types.MetricWriter
}

// SquirrelDB is the SquirrelDB process itself. The Prometheus remote-store.
type SquirrelDB struct {
	Config          *config.Config
	ExistingCluster types.Cluster
	MetricRegistry  prometheus.Registerer
	Logger          zerolog.Logger

	cassandraSession         *gocql.Session
	lockFactory              LockFactory
	states                   types.State
	temporaryStore           batch.TemporaryStore
	index                    types.Index
	persistentStore          MetricReadWriter
	store                    MetricReadWriter
	api                      api.API
	cancel                   context.CancelFunc
	wg                       sync.WaitGroup
	cassandraKeyspaceCreated bool
}

var errBadConfig = errors.New("configuration validation failed")

// Start will run SquirrelDB and Init()ializing it. It return when SquirrelDB
// is ready.
// On error, we can retry calling Start() which will resume starting SquirrelDB.
func (s *SquirrelDB) Start(ctx context.Context) error {
	err := s.Init()
	if err != nil {
		return err
	}

	_, err = s.Index(ctx, true)
	if err != nil {
		return err
	}

	_, err = s.TSDB(ctx, true)
	if err != nil {
		return err
	}

	err = s.Telemetry(ctx)
	if err != nil {
		return err
	}

	readiness := make(chan error)

	ctx, cancel := context.WithCancel(context.Background()) //nolint: contextcheck
	s.cancel = cancel

	s.wg.Add(1)

	go func() {
		defer logger.ProcessPanic()
		defer s.wg.Done()

		s.run(ctx, readiness)
	}()

	err = <-readiness
	if err != nil {
		s.cancel()
		s.cancel = nil
		s.wg.Wait()

		return err
	}

	return nil
}

func (s *SquirrelDB) Stop() {
	if s.cancel != nil {
		s.cancel()
	}

	s.wg.Wait()
}

// ListenPort return the port listenning on. Should not be used before Start().
// This is useful for tests that use port "0" to known the actual listenning port.
func (s *SquirrelDB) ListenPort() int {
	return s.api.ListenPort()
}

// Init initialize SquirrelDB Locks & State. It also validate configuration with cluster (need Cassandra access)
// Init could be retried.
func (s *SquirrelDB) Init() error {
	if s.MetricRegistry == nil {
		s.MetricRegistry = prometheus.DefaultRegisterer
	}

	if !s.Config.Validate() {
		return errBadConfig
	}

	return nil
}

func (s *SquirrelDB) Run(ctx context.Context) error {
	if err := s.Start(ctx); err != nil {
		return err
	}

	<-ctx.Done()
	s.Stop()

	return nil
}

// RunWithSignalHandler runs given function with a context that is canceled on kill or ctrl+c
// If a second ctrl+c is received, return even if f didn't completed.
func RunWithSignalHandler(f func(context.Context) error) error {
	signalChan := make(chan os.Signal, 1)
	runTerminated := make(chan error, 1)

	signal.Notify(signalChan, os.Interrupt, syscall.SIGTERM)

	ctx, cancel := context.WithCancel(context.Background())

	defer func() {
		signal.Stop(signalChan)
		close(signalChan)
		cancel()
	}()

	go func() {
		defer logger.ProcessPanic()

		runTerminated <- f(ctx)
	}()

	firstStop := true

	for {
		select {
		case err := <-runTerminated:
			cancel()

			return err
		case <-signalChan:
			if firstStop {
				log.Info().Msg("Received stop signal, start graceful shutdown")

				cancel()

				firstStop = false
			} else {
				return errors.New("forced shutdown")
			}
		}
	}
}

// Config return the configuration after validation.
//nolint:forbidigo // This function is allowed to use fmt.Print*
func Config() (cfg *config.Config, err error) {
	cfg, err = config.New(log.With().Str("component", "config").Logger())
	if err != nil {
		return nil, fmt.Errorf("can't load config: %w", err)
	}

	if cfg.Bool("help") {
		cfg.FlagSet.PrintDefaults()
		os.Exit(0)
	}

	if cfg.Bool("version") {
		fmt.Println(Version)
		os.Exit(0)
	}

	if cfg.Bool("build-info") {
		fmt.Printf("Built at %s using %s from commit %s\n", Date, runtime.Version(), Commit)
		fmt.Printf("Version %s\n", Version)

		os.Exit(0)
	}

	if !cfg.Validate() {
		return cfg, errBadConfig
	}

	return cfg, nil
}

// DropCassandraData delete the Cassandra keyspace. If forceNonTestKeyspace also drop if the
// keyspace is not "squirreldb_test".
// This method is intended for testing, where keyspace is overrided to squirreldb_test.
func (s *SquirrelDB) DropCassandraData(ctx context.Context, forceNonTestKeyspace bool) error {
	keyspace := s.Config.String("cassandra.keyspace")

	if keyspace != "squirreldb_test" && !forceNonTestKeyspace {
		return fmt.Errorf("refuse to drop keyspace %s without forceNonTestKeyspace", keyspace)
	}

	session, err := s.CassandraSessionNoKeyspace()
	if err != nil {
		return err
	}

	err = session.Query("DROP KEYSPACE IF EXISTS " + keyspace).Exec()
	if err != nil {
		return fmt.Errorf("failed to drop keyspace: %w", err)
	}

	session.Close()

	return nil
}

// DropTemporaryStore delete the temporary store data. If forceNonTestKeyspace also drop if the
// namespace prefix is not "test:".
// This method is intended for testing, where namespace prefix is overrided to "test:".
// Currently it drop Redis keys that start with namespace prefix.
func (s *SquirrelDB) DropTemporaryStore(ctx context.Context, forceNonTestKeyspace bool) error {
	redisAddresses := s.Config.Strings("redis.addresses")
	prefix := s.Config.String("internal.redis_keyspace")

	if prefix != "test:" && !forceNonTestKeyspace {
		return fmt.Errorf("refuse to drop with prefix \"%s\" without forceNonTestKeyspace", prefix)
	}

	if len(redisAddresses) == 0 || redisAddresses[0] == "" {
		return nil
	}

	wrappedClient := &client.Client{
		Addresses: redisAddresses,
	}

	defer wrappedClient.Close()

	err := wrappedClient.ForEachMaster(ctx, func(ctx context.Context, client *redis.Client) error {
		scan := client.Scan(ctx, 0, prefix+"*", 100)
		it := scan.Iterator()
		keys := make([]string, 0, 100)

		for {
			keys = keys[:0]

			for it.Next(ctx) {
				keys = append(keys, it.Val())

				if len(keys) >= 100 {
					break
				}
			}

			if len(keys) == 0 {
				break
			}

			pipeline := client.Pipeline()

			for _, k := range keys {
				pipeline.Del(ctx, k)
			}

			_, err := pipeline.Exec(ctx)
			if err != nil {
				return fmt.Errorf("del failed: %w", err)
			}
		}

		if err := it.Err(); err != nil {
			return fmt.Errorf("scan failed: %w", err)
		}

		return nil
	})

	return err
}

// SetTestEnvironment configure few environment variable used in testing.
// This method MUST be called before first usage of Config().
// It will set Cassandra & Redis to use alternative keyspace to avoid confict with
// normal SquirrelDB. It will only do it if not explicitly set.
func SetTestEnvironment() {
	if _, ok := os.LookupEnv("SQUIRRELDB_CASSANDRA_KEYSPACE"); !ok {
		// If not explicitly changed, use squirreldb_test as keyspace. We do
		// not want to touch real data
		os.Setenv("SQUIRRELDB_CASSANDRA_KEYSPACE", "squirreldb_test")
	}

	if _, ok := os.LookupEnv("SQUIRRELDB_INTERNAL_REDIS_KEYSPACE"); !ok {
		// If not explicitly changed, use test: as namespace. We do
		// not want to touch real data
		os.Setenv("SQUIRRELDB_INTERNAL_REDIS_KEYSPACE", "test:")
	}

	if _, ok := os.LookupEnv("SQUIRRELDB_LISTEN_ADDRESS"); !ok {
		// If not explicitly set, use a dynamic port.
		os.Setenv("SQUIRRELDB_LISTEN_ADDRESS", "127.0.0.1:0")
	}

	log.Logger = logger.NewTestLogger()
}

// SchemaLock return a lock to modify the Cassandra schema.
func (s *SquirrelDB) SchemaLock() (types.TryLocker, error) {
	lockFactory, err := s.LockFactory()
	if err != nil {
		return nil, err
	}

	return lockFactory.CreateLock("cassandra-schema", 10*time.Second), nil
}

// CassandraSessionNoKeyspace return a Cassandra without keyspace selected.
func (s *SquirrelDB) CassandraSessionNoKeyspace() (*gocql.Session, error) {
	cluster := gocql.NewCluster(s.Config.Strings("cassandra.addresses")...)
	cluster.Timeout = 10 * time.Second

	session, err := cluster.CreateSession()
	if err != nil {
		return nil, fmt.Errorf("create session: %w", err)
	}

	return session, nil
}

// CassandraSession return the Cassandra session used for SquirrelDB.
func (s *SquirrelDB) CassandraSession() (*gocql.Session, error) {
	if s.cassandraSession == nil {
		options := session.Options{
			Addresses:         s.Config.Strings("cassandra.addresses"),
			ReplicationFactor: s.Config.Int("cassandra.replication_factor"),
			Keyspace:          s.Config.String("cassandra.keyspace"),
			Logger:            s.Logger.With().Str("component", "session").Logger(),
		}

		session, keyspaceCreated, err := session.New(options)
		if err != nil {
			return nil, err
		}

		s.cassandraSession = session
		s.cassandraKeyspaceCreated = keyspaceCreated
	}

	return s.cassandraSession, nil
}

// LockFactory return the Lock factory of SquirrelDB.
func (s *SquirrelDB) LockFactory() (LockFactory, error) {
	if s.lockFactory == nil {
		switch s.Config.String("internal.locks") {
		case backendCassandra:
			session, err := s.CassandraSession()
			if err != nil {
				return nil, err
			}

			factory, err := locks.New(
				s.MetricRegistry,
				session,
				s.cassandraKeyspaceCreated,
				s.Logger.With().Str("component", "locks").Logger(),
			)
			if err != nil {
				return nil, err
			}

			s.lockFactory = factory
		case backendDummy:
			s.Logger.Warn().Msg("Using dummy lock factory (only work on single node)")

			s.lockFactory = &dummy.Locks{}
		default:
			return nil, fmt.Errorf("unknown backend: %v", s.Config.String("internal.locks"))
		}
	}

	return s.lockFactory, nil
}

func (s *SquirrelDB) States() (types.State, error) {
	if s.states == nil {
		switch s.Config.String("internal.states") {
		case backendCassandra:
			session, err := s.CassandraSession()
			if err != nil {
				return nil, err
			}

			lock, err := s.SchemaLock()
			if err != nil {
				return nil, err
			}

			states, err := states.New(session, lock)
			if err != nil {
				return nil, err
			}

			s.states = states
		case backendDummy:
			s.Logger.Warn().Msg(
				"Cassandra is disabled for states. Using dummy states store (only in-memory and single-node)",
			)

			s.states = &dummy.States{}
		default:
			return nil, fmt.Errorf("unknown backend: %v", s.Config.String("internal.states"))
		}
	}

	return s.states, nil
}

type namedTasks struct {
	Task types.OldTask
	Name string
}

func (s *SquirrelDB) apiTask(ctx context.Context, readiness chan error) {
	s.api.ListenAddress = s.Config.String("listen_address")
	s.api.Index = s.index
	s.api.Reader = s.store
	s.api.Writer = s.store
	s.api.PromQLMaxEvaluatedPoints = uint64(s.Config.Int64("promql.max_evaluated_points"))
	s.api.PromQLMaxEvaluatedSeries = uint32(s.Config.Int("promql.max_evaluated_series"))
	s.api.MaxConcurrentRemoteRequests = s.Config.Int("remote_storage.max_concurrent_requests")
	s.api.MetricRegistry = s.MetricRegistry
	s.api.Logger = s.Logger.With().Str("component", "api").Logger()

	s.api.Run(ctx, readiness)
}

// run start SquirrelDB.
func (s *SquirrelDB) run(ctx context.Context, readiness chan error) {
	tasks := []namedTasks{
		{
			Name: "batching store",
			Task: types.TaskFun(s.batchStoreTask),
		},
		{
			Name: "API",
			Task: types.TaskFun(s.apiTask),
		},
	}

	ctxs := make([]context.Context, len(tasks))
	cancels := make([]context.CancelFunc, len(tasks))
	waitChan := make([]chan interface{}, len(tasks))

	for i, task := range tasks {
		task := task
		i := i
		subReadiness := make(chan error)

		ctxs[i], cancels[i] = context.WithCancel(context.Background())

		err := retry.Print(func() error {
			waitChan[i] = make(chan interface{})

			go func() {
				defer logger.ProcessPanic()

				task.Task.Run(ctxs[i], subReadiness)
				close(waitChan[i])
			}()

			err := <-subReadiness
			if err != nil {
				<-waitChan[i]
			}

			return err
		}, retry.NewExponentialBackOff(ctx, 30*time.Second),
			s.Logger,
			fmt.Sprintf("Starting %s", task.Name),
		)

		if ctx.Err() != nil {
			if err == nil {
				tasks = tasks[:i+1]
			} else {
				tasks = tasks[:i]
			}

			break
		} else {
			s.Logger.Trace().Msgf("Task %s started", task.Name)
		}
	}

	s.api.Ready()

	readiness <- ctx.Err()

	<-ctx.Done()

	for i := len(tasks) - 1; i >= 0; i-- {
		cancels[i]()
		<-waitChan[i]
		s.Logger.Trace().Msgf("Task %s stopped", tasks[i].Name)
	}

	if s.cassandraSession != nil {
		s.cassandraSession.Close()
	}
}

// Cluster return an types.Cluster. The returned cluster should be closed after use.
func (s *SquirrelDB) Cluster(ctx context.Context) (types.Cluster, error) {
	if s.ExistingCluster == nil {
		redisAddresses := s.Config.Strings("redis.addresses")
		if len(redisAddresses) > 0 && redisAddresses[0] != "" {
			c := &cluster.Cluster{
				Addresses:      redisAddresses,
				MetricRegistry: s.MetricRegistry,
				Keyspace:       s.Config.String("internal.redis_keyspace"),
				Logger:         s.Logger.With().Str("component", "cluster").Logger(),
			}

			err := c.Start(ctx)
			if err != nil {
				_ = c.Stop()

				return c, err
			}

			s.ExistingCluster = c
		} else {
			s.ExistingCluster = &dummy.LocalCluster{}
		}
	}

	return s.ExistingCluster, nil
}

// Index return an Index. If started is true the index is started.
func (s *SquirrelDB) Index(ctx context.Context, started bool) (types.Index, error) {
	if s.index == nil { //nolint:nestif
		switch s.Config.String("internal.index") {
		case backendCassandra:
			session, err := s.CassandraSession()
			if err != nil {
				return nil, err
			}

			states, err := s.States()
			if err != nil {
				return nil, err
			}

			schemaLock, err := s.SchemaLock()
			if err != nil {
				return nil, err
			}

			cluster, err := s.Cluster(ctx)
			if err != nil {
				return nil, err
			}

			options := index.Options{
				DefaultTimeToLive: s.Config.Duration("cassandra.default_time_to_live"),
				LockFactory:       s.lockFactory,
				States:            states,
				SchemaLock:        schemaLock,
				Cluster:           cluster,
			}

			index, err := index.New(
				ctx,
				s.MetricRegistry,
				session,
				options,
				s.Logger.With().Str("component", "index").Logger(),
			)
			if err != nil {
				return nil, err
			}

			s.index = index
		case backendDummy:
			s.Logger.Warn().Msg("Using dummy for index (only do this for testing)")

			s.index = &dummy.Index{
				StoreMetricIDInMemory: s.Config.Bool("internal.dummy_index_check_conflict"),
				FixedValue:            types.MetricID(s.Config.Int64("internal.dummy_index_fixed_id")),
			}
		default:
			return nil, fmt.Errorf("unknown backend: %v", s.Config.String("internal.index"))
		}
	}

	if task, ok := s.index.(types.Task); started && ok {
		err := task.Start(ctx)
		if err != nil {
			return s.index, fmt.Errorf("start index task: %w", err)
		}
	}

	return s.index, nil
}

// TSDB return the metric persistent store. If started is true the tsdb is started.
func (s *SquirrelDB) TSDB(ctx context.Context, preAggregationStarted bool) (MetricReadWriter, error) {
	if s.persistentStore == nil { //nolint:nestif
		switch s.Config.String("internal.tsdb") {
		case backendCassandra:
			session, err := s.CassandraSession()
			if err != nil {
				return nil, err
			}

			schemaLock, err := s.SchemaLock()
			if err != nil {
				return nil, err
			}

			index, err := s.Index(ctx, false)
			if err != nil {
				return nil, err
			}

			lockFactory, err := s.LockFactory()
			if err != nil {
				return nil, err
			}

			states, err := s.States()
			if err != nil {
				return nil, err
			}

			options := tsdb.Options{
				DefaultTimeToLive:         s.Config.Duration("cassandra.default_time_to_live"),
				AggregateIntendedDuration: s.Config.Duration("cassandra.aggregate.intended_duration"),
				SchemaLock:                schemaLock,
			}

			tsdb, err := tsdb.New(
				s.MetricRegistry,
				session,
				options,
				index,
				lockFactory,
				states,
				s.Logger.With().Str("component", "tsdb").Logger(),
			)
			if err != nil {
				return nil, err
			}

			s.persistentStore = tsdb
			s.api.PreAggregateCallback = tsdb.ForcePreAggregation
		case backendDummy:
			s.Logger.Warn().Msg("Cassandra is disabled for TSDB. Using dummy states store that discard every write")

			s.persistentStore = &dummy.DiscardTSDB{}
		default:
			return nil, fmt.Errorf("unknown backend: %v", s.Config.String("internal.tsdb"))
		}
	}

	if task, ok := s.persistentStore.(types.Task); preAggregationStarted && ok {
		err := task.Start(ctx)
		if err != nil {
			return s.persistentStore, fmt.Errorf("start persitent store task: %w", err)
		}
	}

	return s.persistentStore, nil
}

func (s *SquirrelDB) Telemetry(ctx context.Context) error {
	if !s.Config.Bool("telemetry.enabled") {
		return nil
	}

	var clusterID string

	lock := s.lockFactory.CreateLock("create cluster id", 5*time.Second)
	if ok := lock.TryLock(ctx, 10*time.Second); !ok {
		if ctx.Err() != nil {
			return ctx.Err()
		}

		return errors.New("newMetricLock is not acquired")
	}

	state, _ := s.States()
	stateBool, err := state.Read("cluster_id", &clusterID)

	if err != nil || !stateBool {
		clusterID = uuid.New().String()

		err := s.states.Write("cluster_id", clusterID)
		if err != nil {
<<<<<<< HEAD
			logger.Printf("Warning: unable to set cluster id for telemetry: %v", err)
=======
			s.Logger.Warn().Err(err).Msgf("Unable to set cluster id for telemetry")
>>>>>>> e5fa134f
		}
	}

	defer lock.Unlock()

	addFacts := map[string]string{
		"installation_format": s.Config.String("internal.installation.format"),
		"cluster_id":          clusterID,
		"version":             Version,
	}

	runOption := map[string]string{
		"filepath": s.Config.String("telemetry.id.path"),
		"url":      s.Config.String("telemetry.address"),
	}

	rand.Seed(time.Now().UnixNano())

	tlm := telemetry.New(addFacts, runOption, s.Logger.With().Str("component", "telemetry").Logger())
	tlm.Start(ctx)

	return nil
}

func (s *SquirrelDB) temporaryStoreTask(ctx context.Context, readiness chan error) {
	switch s.Config.String("internal.temporary_store") {
	case "redis":
		redisAddresses := s.Config.Strings("redis.addresses")
		if len(redisAddresses) > 0 && redisAddresses[0] != "" {
			options := redisTemporarystore.Options{
				Addresses: redisAddresses,
				Keyspace:  s.Config.String("internal.redis_keyspace"),
			}

			tmp, err := redisTemporarystore.New(
				ctx,
				s.MetricRegistry,
				options,
				s.Logger.With().Str("component", "temporary_store").Logger(),
			)
			s.temporaryStore = tmp

			readiness <- err

			if err != nil {
				return
			}

			<-ctx.Done()
		} else {
			mem := temporarystore.New(s.MetricRegistry, s.Logger.With().Str("component", "temporary_store").Logger())
			s.temporaryStore = mem
			readiness <- nil
			mem.Run(ctx)
		}
	default:
		readiness <- fmt.Errorf("unknown backend: %v", s.Config.String("internal.temporary_store"))
	}
}

func (s *SquirrelDB) batchStoreTask(ctx context.Context, readiness chan error) {
	switch s.Config.String("internal.store") {
	case backendBatcher:
		squirrelBatchSize := s.Config.Duration("batch.size")

		var wg sync.WaitGroup

		subCtx, cancel := context.WithCancel(context.Background())
		subReady := make(chan error)

		wg.Add(1)

		go func() {
			defer logger.ProcessPanic()
			defer wg.Done()

			s.temporaryStoreTask(subCtx, subReady)
		}()

		err := <-subReady
		if err != nil {
			cancel()
			readiness <- err

			wg.Wait()

			return
		}

		batch := batch.New(
			s.MetricRegistry,
			squirrelBatchSize,
			s.temporaryStore,
			s.persistentStore,
			s.persistentStore,
			s.Logger.With().Str("component", "batch").Logger(),
		)
		s.store = batch
		s.api.FlushCallback = batch.Flush

		readiness <- nil

		batch.Run(ctx)
		cancel()
		wg.Wait()
	case backendDummy:
		s.Logger.Warn().Msg("SquirrelDB is configured to discard every write")

		s.store = dummy.DiscardTSDB{}

		readiness <- nil

		<-ctx.Done()
	default:
		readiness <- fmt.Errorf("unknown backend: %v", s.Config.String("internal.store"))
	}
}<|MERGE_RESOLUTION|>--- conflicted
+++ resolved
@@ -756,11 +756,7 @@
 
 		err := s.states.Write("cluster_id", clusterID)
 		if err != nil {
-<<<<<<< HEAD
-			logger.Printf("Warning: unable to set cluster id for telemetry: %v", err)
-=======
 			s.Logger.Warn().Err(err).Msgf("Unable to set cluster id for telemetry")
->>>>>>> e5fa134f
 		}
 	}
 
