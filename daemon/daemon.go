--- conflicted
+++ resolved
@@ -633,17 +633,13 @@
 				Cluster:           cluster,
 			}
 
-<<<<<<< HEAD
-			wrappedIndex, err = index.New(ctx, s.MetricRegistry, session, options)
-=======
-			index, err := index.New(
+			wrappedIndex, err = index.New(
 				ctx,
 				s.MetricRegistry,
 				session,
 				options,
 				s.Logger.With().Str("component", "index").Logger(),
 			)
->>>>>>> e485e9bd
 			if err != nil {
 				return nil, err
 			}
@@ -829,7 +825,7 @@
 				return nil, err
 			}
 		case backendDummy:
-			logger.Println("Warning: Cassandra is disabled for mutable labels. Using dummy store that returns no label.")
+			s.Logger.Warn().Msg("Cassandra is disabled for mutable labels. Using dummy store that returns no label.")
 
 			store = dummy.NewMutableLabelStore(dummy.MutableLabels{})
 		default:
