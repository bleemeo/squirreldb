--- conflicted
+++ resolved
@@ -227,9 +227,6 @@
 	store storeImpl,
 	options Options,
 	metrics *metrics,
-<<<<<<< HEAD
-) (*CassandraIndex, error) {
-=======
 	logger zerolog.Logger,
 ) (*CassandraIndex, error) {
 	expBackoff := backoff.NewExponentialBackOff()
@@ -238,7 +235,6 @@
 	expBackoff.MaxElapsedTime = 0
 	expBackoff.Reset()
 
->>>>>>> e485e9bd
 	index := &CassandraIndex{
 		store:               store,
 		options:             options,
