package remotestorage

import (
	"context"
	"errors"
	"fmt"
	"math"
<<<<<<< HEAD
	"net/http"
	"regexp"
=======
>>>>>>> 8f785c0a
	"squirreldb/cassandra/tsdb"
	"squirreldb/types"
	"time"

	"github.com/prometheus/prometheus/pkg/exemplar"
	"github.com/prometheus/prometheus/pkg/labels"
)

<<<<<<< HEAD
const labelMetricName = "__name__"

var (
	regexMetricName = regexp.MustCompile(`^[a-zA-Z_:][a-zA-Z0-9_:]*$`)
	regexLabelName  = regexp.MustCompile(`^[a-zA-Z_][a-zA-Z0-9_]*$`)
)

type errBadRequest struct {
	err error
}

func (e errBadRequest) Error() string {
	return fmt.Sprintf("bad request: %v", e.err)
}

var errTypeAssertion = errors.New("type assertion failed")
=======
var errNotImplemented = errors.New("not implemented")
>>>>>>> 8f785c0a

type writeMetrics struct {
	index   types.Index
	writer  types.MetricWriter
	metrics *metrics

	// Map of pending timeseries indexed by their labels hash.
	pendingTimeSeries map[uint64]timeSeries

	// Release a spot in the remote write gate. Must be called.
	done func()
}

// timeSeries represents samples and labels for a single time series.
type timeSeries struct {
	Labels  labels.Labels
	Samples []types.MetricPoint
}

// Append adds a sample pair for the given series.
func (w *writeMetrics) Append(ref uint64, l labels.Labels, t int64, v float64) (uint64, error) {
	labelsHash := l.Hash()
	metricPoint := types.MetricPoint{
		Timestamp: t,
		Value:     v,
	}

	ts, ok := w.pendingTimeSeries[labelsHash]
	if !ok {
		w.pendingTimeSeries[labelsHash] = timeSeries{
			Labels:  l,
			Samples: []types.MetricPoint{metricPoint},
		}
	} else {
		w.pendingTimeSeries[labelsHash] = timeSeries{
			Labels:  ts.Labels,
			Samples: append(ts.Samples, metricPoint),
		}
	}

	return 0, nil
}

// Commit submits the collected samples and purges the batch, unused.
func (w *writeMetrics) Commit() error {
	defer func() {
		w.pendingTimeSeries = make(map[uint64]timeSeries)
		w.done()
	}()

	// Convert the time series map to a slice, because metricsFromTimeseries
	// needs to always iterate on it in the same order.
	pendingTimeSeries := make([]timeSeries, 0, len(w.pendingTimeSeries))
	for _, ts := range w.pendingTimeSeries {
		pendingTimeSeries = append(pendingTimeSeries, ts)
	}

	metrics, totalPoints, err := metricsFromTimeseries(context.Background(), pendingTimeSeries, w.index)
	if err != nil {
<<<<<<< HEAD
		return errBadRequest{err: fmt.Errorf("can't decode request: %w", err)}
	}

	writeRequest, ok := reqCtx.pb.(*prompb.WriteRequest)
	if !ok {
		return errTypeAssertion
	}

	if err := validateLabels(writeRequest.Timeseries); err != nil {
		return err
	}

	metrics, totalPoints, err := metricsFromTimeseries(ctx, writeRequest.Timeseries, w.index)
	if err != nil && ctx.Err() == nil {
=======
>>>>>>> 8f785c0a
		return fmt.Errorf("unable to convert metrics: %w", err)
	}

	w.metrics.RequestsPoints.Observe(float64(totalPoints))

	if err := w.writer.Write(context.Background(), metrics); err != nil {
		return fmt.Errorf("unable to write metrics: %w", err)
	}

	return nil
}

// Rollback rolls back all modifications made in the appender so far.
func (w *writeMetrics) Rollback() error {
	w.pendingTimeSeries = make(map[uint64]timeSeries)
	w.done()

	return nil
}

// Returns a metric list generated from a TimeSeries list.
func metricsFromTimeseries(
	ctx context.Context,
	pendingTimeSeries []timeSeries,
	index types.Index,
) ([]types.MetricData, int, error) {
	if len(pendingTimeSeries) == 0 {
		return nil, 0, nil
	}

	idToIndex := make(map[types.MetricID]int, len(pendingTimeSeries))

	totalPoints := 0
	metrics := make([]types.MetricData, 0, len(pendingTimeSeries))

	requests := make([]types.LookupRequest, 0, len(pendingTimeSeries))

	for _, promSeries := range pendingTimeSeries {
		min := int64(math.MaxInt64)
		max := int64(math.MinInt64)

		for _, s := range promSeries.Samples {
			if min > s.Timestamp {
				min = s.Timestamp
			}

			if max < s.Timestamp {
				max = s.Timestamp
			}
		}

		if min < time.Now().Add(-tsdb.MaxPastDelay).Unix()*1000 {
			logger.Printf("warning: points with timestamp %v will be ignored by pre-aggregation", time.Unix(min/1000, 0))
		}

		requests = append(requests, types.LookupRequest{
			Labels: promSeries.Labels,
			End:    time.Unix(max/1000, max%1000),
			Start:  time.Unix(min/1000, min%1000),
		})
	}

	ids, ttls, err := index.LookupIDs(ctx, requests)
	if err != nil {
		return nil, totalPoints, fmt.Errorf("metric ID lookup failed: %w", err)
	}

	for i, promSeries := range pendingTimeSeries {
		data := types.MetricData{
			ID:         ids[i],
			Points:     promSeries.Samples,
			TimeToLive: ttls[i],
		}

		if idx, found := idToIndex[data.ID]; found {
			metrics[idx].Points = append(metrics[idx].Points, data.Points...)
			if metrics[idx].TimeToLive < data.TimeToLive {
				metrics[idx].TimeToLive = data.TimeToLive
			}
		} else {
			metrics = append(metrics, data)
			idToIndex[data.ID] = len(metrics) - 1
		}

		totalPoints += len(data.Points)
	}

	return metrics, totalPoints, nil
}

<<<<<<< HEAD
// Check if the labels of a list of timeseries are valid.
func validateLabels(series []prompb.TimeSeries) error {
	for _, s := range series {
		for _, l := range s.GetLabels() {
			if l.Name == labelMetricName {
				if !regexMetricName.MatchString(l.Value) {
					return errBadRequest{
						err: fmt.Errorf("invalid metric name %s should match %s", l.Value, regexMetricName.String()),
					}
				}
			} else if !regexLabelName.MatchString(l.Name) {
				return errBadRequest{
					fmt.Errorf("invalid label name %s should match %s", l.Value, regexLabelName.String()),
				}
			}
		}
	}

	return nil
=======
// AppendExemplar adds an exemplar for the given series labels, should never be called.
func (w *writeMetrics) AppendExemplar(ref uint64, l labels.Labels, e exemplar.Exemplar) (uint64, error) {
	return 0, errNotImplemented
>>>>>>> 8f785c0a
}<|MERGE_RESOLUTION|>--- conflicted
+++ resolved
@@ -5,11 +5,7 @@
 	"errors"
 	"fmt"
 	"math"
-<<<<<<< HEAD
-	"net/http"
 	"regexp"
-=======
->>>>>>> 8f785c0a
 	"squirreldb/cassandra/tsdb"
 	"squirreldb/types"
 	"time"
@@ -18,26 +14,15 @@
 	"github.com/prometheus/prometheus/pkg/labels"
 )
 
-<<<<<<< HEAD
 const labelMetricName = "__name__"
 
 var (
 	regexMetricName = regexp.MustCompile(`^[a-zA-Z_:][a-zA-Z0-9_:]*$`)
 	regexLabelName  = regexp.MustCompile(`^[a-zA-Z_][a-zA-Z0-9_]*$`)
+
+	errTypeAssertion  = errors.New("type assertion failed")
+	errNotImplemented = errors.New("not implemented")
 )
-
-type errBadRequest struct {
-	err error
-}
-
-func (e errBadRequest) Error() string {
-	return fmt.Sprintf("bad request: %v", e.err)
-}
-
-var errTypeAssertion = errors.New("type assertion failed")
-=======
-var errNotImplemented = errors.New("not implemented")
->>>>>>> 8f785c0a
 
 type writeMetrics struct {
 	index   types.Index
@@ -95,25 +80,12 @@
 		pendingTimeSeries = append(pendingTimeSeries, ts)
 	}
 
-	metrics, totalPoints, err := metricsFromTimeseries(context.Background(), pendingTimeSeries, w.index)
-	if err != nil {
-<<<<<<< HEAD
-		return errBadRequest{err: fmt.Errorf("can't decode request: %w", err)}
-	}
-
-	writeRequest, ok := reqCtx.pb.(*prompb.WriteRequest)
-	if !ok {
-		return errTypeAssertion
-	}
-
-	if err := validateLabels(writeRequest.Timeseries); err != nil {
+	if err := validateLabels(pendingTimeSeries); err != nil {
 		return err
 	}
 
-	metrics, totalPoints, err := metricsFromTimeseries(ctx, writeRequest.Timeseries, w.index)
-	if err != nil && ctx.Err() == nil {
-=======
->>>>>>> 8f785c0a
+	metrics, totalPoints, err := metricsFromTimeseries(context.Background(), pendingTimeSeries, w.index)
+	if err != nil {
 		return fmt.Errorf("unable to convert metrics: %w", err)
 	}
 
@@ -204,29 +176,24 @@
 	return metrics, totalPoints, nil
 }
 
-<<<<<<< HEAD
 // Check if the labels of a list of timeseries are valid.
-func validateLabels(series []prompb.TimeSeries) error {
+func validateLabels(series []timeSeries) error {
 	for _, s := range series {
-		for _, l := range s.GetLabels() {
+		for _, l := range s.Labels {
 			if l.Name == labelMetricName {
 				if !regexMetricName.MatchString(l.Value) {
-					return errBadRequest{
-						err: fmt.Errorf("invalid metric name %s should match %s", l.Value, regexMetricName.String()),
-					}
+					return fmt.Errorf("invalid metric name %s should match %s", l.Value, regexMetricName.String())
 				}
 			} else if !regexLabelName.MatchString(l.Name) {
-				return errBadRequest{
-					fmt.Errorf("invalid label name %s should match %s", l.Value, regexLabelName.String()),
-				}
+				return fmt.Errorf("invalid label name %s should match %s", l.Value, regexLabelName.String())
 			}
 		}
 	}
 
 	return nil
-=======
+}
+
 // AppendExemplar adds an exemplar for the given series labels, should never be called.
 func (w *writeMetrics) AppendExemplar(ref uint64, l labels.Labels, e exemplar.Exemplar) (uint64, error) {
 	return 0, errNotImplemented
->>>>>>> 8f785c0a
 }