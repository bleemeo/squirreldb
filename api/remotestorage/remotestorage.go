--- conflicted
+++ resolved
@@ -23,26 +23,18 @@
 )
 
 type RemoteStorage struct {
-<<<<<<< HEAD
 	writer               types.MetricWriter
 	index                types.Index
 	remoteWriteGate      *gate.Gate
 	tenantLabelName      string
 	mutableLabelDetector MutableLabelDetector
-	metrics              *metrics
+	// When enabled, return an error to write requests that don't provide the tenant header.
+	requireTenantHeader bool
+	metrics             *metrics
 }
 
 type MutableLabelDetector interface {
 	IsMutableLabel(ctx context.Context, tenant, name string) (bool, error)
-=======
-	writer          types.MetricWriter
-	index           types.Index
-	remoteWriteGate *gate.Gate
-	tenantLabelName string
-	// When enabled, return an error to write requests that don't provide the tenant header.
-	requireTenantHeader bool
-	metrics             *metrics
->>>>>>> 4a09df32
 }
 
 // New returns a new initialized appendable storage.
@@ -51,8 +43,8 @@
 	index types.Index,
 	maxConcurrentRemoteWrite int,
 	tenantLabelName string,
-<<<<<<< HEAD
 	mutableLabelDetector MutableLabelDetector,
+	requireTenantHeader bool,
 	reg prometheus.Registerer,
 ) storage.Appendable {
 	remoteStorage := RemoteStorage{
@@ -60,20 +52,9 @@
 		index:                index,
 		tenantLabelName:      tenantLabelName,
 		mutableLabelDetector: mutableLabelDetector,
+		requireTenantHeader:  requireTenantHeader,
 		remoteWriteGate:      gate.New(maxConcurrentRemoteWrite),
 		metrics:              newMetrics(reg),
-=======
-	requireTenantHeader bool,
-	reg prometheus.Registerer,
-) storage.Appendable {
-	remoteStorage := RemoteStorage{
-		writer:              writer,
-		index:               index,
-		tenantLabelName:     tenantLabelName,
-		requireTenantHeader: requireTenantHeader,
-		remoteWriteGate:     gate.New(maxConcurrentRemoteWrite),
-		metrics:             newMetrics(reg),
->>>>>>> 4a09df32
 	}
 
 	return &remoteStorage
@@ -110,24 +91,14 @@
 	}
 
 	writeMetrics := &writeMetrics{
-<<<<<<< HEAD
 		index:                r.index,
 		writer:               r.writer,
 		metrics:              r.metrics,
-		tenantLabel:          tenantLabel,
+		tenantLabel:          labels.Label{Name: r.tenantLabelName, Value: tenant},
 		mutableLabelDetector: r.mutableLabelDetector,
 		timeToLiveSeconds:    timeToLive,
 		pendingTimeSeries:    make(map[uint64]timeSeries),
 		done:                 r.remoteWriteGate.Done,
-=======
-		index:             r.index,
-		writer:            r.writer,
-		metrics:           r.metrics,
-		tenantLabel:       labels.Label{Name: r.tenantLabelName, Value: tenant},
-		timeToLiveSeconds: timeToLive,
-		pendingTimeSeries: make(map[uint64]timeSeries),
-		done:              r.remoteWriteGate.Done,
->>>>>>> 4a09df32
 	}
 
 	return writeMetrics
