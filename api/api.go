--- conflicted
+++ resolved
@@ -84,31 +84,21 @@
 ) *v1.API {
 	queryLogger := apiLogger.With().Str("component", "query_engine").Logger()
 
-<<<<<<< HEAD
 	queryEngine := engine.New(engine.Opts{
 		EngineOpts: ppromql.EngineOpts{
-			Logger:             logger.NewKitLogger(&queryLogger),
-			Reg:                metricRegistry,
-			MaxSamples:         50000000,
-			Timeout:            2 * time.Minute,
-			ActiveQueryTracker: nil,
-			LookbackDelta:      5 * time.Minute,
+			Logger:               logger.NewKitLogger(&queryLogger),
+			Reg:                  metricRegistry,
+			MaxSamples:           50000000,
+			Timeout:              2 * time.Minute,
+			ActiveQueryTracker:   nil,
+			LookbackDelta:        5 * time.Minute,
+			EnableAtModifier:     true,
+			EnableNegativeOffset: true,
+			EnablePerStepStats:   false,
 		},
 		LogicalOptimizers: nil,
 		DebugWriter:       nil,
 		DisableFallback:   false,
-=======
-	queryEngine := ppromql.NewEngine(ppromql.EngineOpts{
-		Logger:               logger.NewKitLogger(&queryLogger),
-		Reg:                  metricRegistry,
-		MaxSamples:           50000000,
-		Timeout:              2 * time.Minute,
-		ActiveQueryTracker:   nil,
-		LookbackDelta:        5 * time.Minute,
-		EnableAtModifier:     true,
-		EnableNegativeOffset: true,
-		EnablePerStepStats:   false,
->>>>>>> c422c019
 	})
 
 	scrapePoolRetrieverFunc := func(ctx context.Context) v1.ScrapePoolsRetriever { return mockScrapePoolRetriever{} }
